--- conflicted
+++ resolved
@@ -231,15 +231,9 @@
    "metadata": {},
    "outputs": [],
    "source": [
-<<<<<<< HEAD
     "# # No Compilation + Yes Assertion\n",
     "# baleen_with_assertions = assert_transform_module(SimplifiedBaleenAssertions().map_named_predictors(Retry), suggest_backtrack_handler) \n",
     "# evaluate(baleen_with_assertions)"
-=======
-    "# No Compilation + Yes Assertion\n",
-    "baleen_with_assertions = assert_transform_module(SimplifiedBaleenAssertions().map_named_predictors(Retry), backtrack_handler) \n",
-    "evaluate(baleen_with_assertions)"
->>>>>>> 342f0269
    ]
   },
   {
