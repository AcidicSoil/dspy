--- conflicted
+++ resolved
@@ -24,13 +24,13 @@
     return passages
 
 
-def retrieveRerankEnsemble(queries: list[str], k: int,**kwargs) -> list[str]:
+def retrieveRerankEnsemble(queries: list[str], k: int, **kwargs) -> list[str]:
     if not (dsp.settings.rm and dsp.settings.reranker):
         raise AssertionError("Both RM and Reranker are needed to retrieve & re-rank.")
     queries = [q for q in queries if q]
     passages = {}
     for query in queries:
-        retrieved_passages = dsp.settings.rm(query, k=k * 3,**kwargs)
+        retrieved_passages = dsp.settings.rm(query, k=k * 3, **kwargs)
         passages_cs_scores = dsp.settings.reranker(query, [psg.long_text for psg in retrieved_passages])
         for idx in np.argsort(passages_cs_scores)[::-1]:
             psg = retrieved_passages[idx]
@@ -42,20 +42,15 @@
     return [text for _, text in sorted(passages, reverse=True)[:k]]
 
 
-def retrieveEnsemble(queries: list[str], k: int, by_prob: bool = True,**kwargs) -> list[str]:
+def retrieveEnsemble(queries: list[str], k: int, by_prob: bool = True, **kwargs) -> list[str]:
     """Retrieves passages from the RM for each query in queries and returns the top k passages
     based on the probability or score.
     """
     if not dsp.settings.rm:
         raise AssertionError("No RM is loaded.")
     if dsp.settings.reranker:
-<<<<<<< HEAD
-        return retrieveRerankEnsemble(queries, k)
+        return retrieveRerankEnsemble(queries, k, **kwargs)
 
-=======
-        return retrieveRerankEnsemble(queries, k, **kwargs)
-    
->>>>>>> b05394bb
     queries = [q for q in queries if q]
 
     if len(queries) == 1:
@@ -63,7 +58,7 @@
 
     passages = {}
     for q in queries:
-        for psg in dsp.settings.rm(q, k=k * 3,**kwargs):
+        for psg in dsp.settings.rm(q, k=k * 3, **kwargs):
             if by_prob:
                 passages[psg.long_text] = passages.get(psg.long_text, 0.0) + psg.prob
             else:
