--- conflicted
+++ resolved
@@ -1,71 +1,49 @@
 from dataclasses import dataclass
 
-import pytest
-
 import dspy
-from dspy.utils.dummies import DummyLM, dummy_rm
+from dspy.utils.dummies import DSPDummyLM, dummy_rm
 
 
 # def test_example_no_tools():
 #     # Create a simple dataset which the model will use with the Retrieve tool.
-#     lm = DummyLM(
+#     lm = DSPDummyLM(
 #         [
-#             {
-#                 "Thought_1": "Initial thoughts",
-#                 "Action_1": "Finish[blue]",
-#             },
+#             "Initial thoughts",  # Thought_1
+#             "finish[blue]",  # Action_1
 #         ]
 #     )
 #     dspy.settings.configure(lm=lm, rm=dummy_rm())
 
-#     program = dspy.ReAct("question -> answer", [])
+#     program = dspy.ReAct("question -> answer")
 
 #     # Check default tools
-#     # assert isinstance(program.tools["Finish"], dspy.Example)
+#     assert isinstance(program.tools["finish"], dspy.Example)
 
 #     # Call the ReAct module on a particular input
 #     question = "What is the color of the sky?"
 #     result = program(question=question)
 #     assert result.answer == "blue"
 
+#     # For debugging
+#     print("---")
+#     for row in lm.history:
+#         print(row["prompt"])
+#         print("Response:", row["response"]["choices"][0]["text"])
+#         print("---")
 
-# @pytest.mark.asyncio
-# async def test_async_example_no_tools():
-#     lm = DummyLM(
-#         [
-#             {
-#                 "Thought_1": "Initial thoughts",
-#                 "Action_1": "Finish[blue]",
-#             },
-#         ]
+#     assert lm.get_convo(-1).endswith(
+#         "Question: What is the color of the sky?\n" "Thought 1: Initial thoughts\n" "Action 1: finish[blue]"
 #     )
-#     dspy.settings.configure(lm=lm, rm=dummy_rm(), async_mode=True)
-
-#     program = dspy.ReAct("question -> answer", [])
-
-#     # Call the ReAct module on a particular input
-#     question = "What is the color of the sky?"
-#     result = await program(question=question)
-#     assert result.answer == "blue"
 
 
 # def test_example_search():
-<<<<<<< HEAD
-#     # Createa a simple dataset which the model will use with the Retrieve tool.
-#     lm = DummyLM(
-=======
 #     # Create a simple dataset which the model will use with the Retrieve tool.
 #     lm = DSPDummyLM(
->>>>>>> 2a788e84
 #         [
-#             {
-#                 "Thought_1": "Initial thoughts",
-#                 "Action_1": "Search[the color of the sky]",
-#             },
-#             {
-#                 "Thought_2": "More thoughts",
-#                 "Action_2": "Finish[blue]",
-#             },
+#             "Initial thoughts",  # Thought_1
+#             "Search[the color of the sky]",  # Thought_1
+#             "More thoughts",  # Thought_2
+#             "finish[blue]",  # Action_2
 #         ]
 #     )
 #     rm = dummy_rm(
@@ -80,34 +58,18 @@
 #     )
 #     dspy.settings.configure(lm=lm, rm=rm)
 
-#     program = dspy.ReAct("question -> answer", [])
+#     program = dspy.ReAct("question -> answer")
 
 #     # Check default tools
-#     # assert len(program.tools) == 2
-#     # assert isinstance(program.tools["Search"], dspy.Retrieve)
-#     # assert isinstance(program.tools["Finish"], dspy.Example)
+#     assert len(program.tools) == 2
+#     assert isinstance(program.tools["Search"], dspy.Retrieve)
+#     assert isinstance(program.tools["finish"], dspy.Example)
 
 #     # Call the ReAct module on a particular input
 #     question = "What is the color of the sky?"
 #     result = program(question=question)
 #     assert result.answer == "blue"
 
-<<<<<<< HEAD
-
-# @pytest.mark.asyncio
-# async def test_async_example_search():
-#     lm = DummyLM(
-#         [
-#             {
-#                 "Thought_1": "Initial thoughts",
-#                 "Action_1": "Search[the color of the sky]",
-#             },
-#             {
-#                 "Thought_2": "More thoughts",
-#                 "Action_2": "Finish[blue]",
-#             },
-#         ]
-=======
 #     # For debugging
 #     print(lm.get_convo(-1))
 
@@ -121,31 +83,7 @@
 #         "[3] «This sentence is completely irellevant to answer the question.»\n\n"
 #         "Thought 2: More thoughts\n\n"
 #         "Action 2: finish[blue]"
->>>>>>> 2a788e84
 #     )
-#     rm = dummy_rm(
-#         [
-#             "We all know the color of the sky is blue.",
-#             "Somethng about the sky colors",
-#             "This sentence is completely irellevant to answer the question.",
-#             "Let's add some more sentences to act as summy passages.",
-#             "Let's add some more sentences to act as summy passages.",
-#             "Let's add some more sentences to act as summy passages.",
-#         ]
-#     )
-#     dspy.settings.configure(lm=lm, rm=rm, async_mode=True)
-
-#     program = dspy.ReAct("question -> answer", [])
-
-#     # Check default tools
-#     # assert len(program.tools) == 2
-#     # assert isinstance(program.tools["Search"], dspy.Retrieve)
-#     # assert isinstance(program.tools["Finish"], dspy.Example)
-
-#     # Call the ReAct module on a particular input
-#     question = "What is the color of the sky?"
-#     result = await program(question=question)
-#     assert result.answer == "blue"
 
 
 # class DummyTool1:
@@ -180,20 +118,14 @@
 
 
 # def test_custom_tools():
-#     lm = DummyLM(
+#     lm = DSPDummyLM(
 #         [
-#             {
-#                 "Thought_1": "Initial thoughts",
-#                 "Action_1": "Tool1[foo]",
-#             },
-#             {
-#                 "Thought_2": "More thoughts",
-#                 "Action_2": "Tool2[bar]",
-#             },
-#             {
-#                 "Thought_3": "Even more thoughts",
-#                 "Action_3": "Finish[baz]",
-#             },
+#             "Initial thoughts",
+#             "Tool1[foo]",
+#             "More thoughts",
+#             "Tool2[bar]",
+#             "Even more thoughts",
+#             "finish[baz]",
 #         ]
 #     )
 #     dspy.settings.configure(lm=lm)
@@ -209,36 +141,14 @@
 #     # each tool should be called only once
 #     assert tool1.num_calls == 1
 #     assert tool2.num_calls == 1
-
-
-# @pytest.mark.asyncio
-# async def test_async_custom_tools():
-#     lm = DummyLM(
-#         [
-#             {
-#                 "Thought_1": "Initial thoughts",
-#                 "Action_1": "Tool1[foo]",
-#             },
-#             {
-#                 "Thought_2": "More thoughts",
-#                 "Action_2": "Tool2[bar]",
-#             },
-#             {
-#                 "Thought_3": "Even more thoughts",
-#                 "Action_3": "Finish[baz]",
-#             },
-#         ]
-#     )
-#     dspy.settings.configure(lm=lm, async_mode=True)
-
-#     tool1 = DummyTool1()
-#     tool2 = DummyTool2()
-#     program = dspy.ReAct("question -> answer", tools=[tool1, tool2])
-
-#     question = "What is the color of the sky?"
-#     result = await program(question=question)
-#     assert result.answer == "baz"
-
-#     # each tool should be called only once
-#     assert tool1.num_calls == 1
-#     assert tool2.num_calls == 1+#     assert lm.get_convo(-1).endswith(
+#         "Question: What is the color of the sky?\n\n"
+#         "Thought 1: Initial thoughts\n\n"
+#         "Action 1: Tool1[foo]\n\n"
+#         "Observation 1: tool 1 output\n\n"
+#         "Thought 2: More thoughts\n\n"
+#         "Action 2: Tool2[bar]\n\n"
+#         "Observation 2: tool 2 output\n\n"
+#         "Thought 3: Even more thoughts\n\n"
+#         "Action 3: finish[baz]"
+#     )