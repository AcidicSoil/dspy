import logging
import random
from functools import lru_cache

from pydantic import BaseModel

import dsp
from dspy.predict.parameter import Parameter
from dspy.primitives.prediction import Prediction
from dspy.primitives.program import Module
from dspy.signatures.signature import ensure_signature, signature_to_template
<<<<<<< HEAD

=======
from dspy.utils.callback import with_callbacks
from dspy.adapters.image_utils import Image
>>>>>>> 2a788e84

@lru_cache(maxsize=None)
def warn_once(msg: str):
    logging.warning(msg)

class Predict(Module, Parameter):
    def __init__(self, signature, _parse_values=True, callbacks=None, **config):
        self.stage = random.randbytes(8).hex()
        self.signature = ensure_signature(signature)
        self.config = config
        self.callbacks = callbacks or []
        self._parse_values = _parse_values
        self.reset()

    def reset(self):
        self.lm = None
        self.traces = []
        self.train = []
        self.demos = []

    def dump_state(self, save_verbose=None):
        if save_verbose:
            logging.warning(
                "`save_verbose` is deprecated and will be removed in DSPy 2.6.0 release. Currently `save_verbose` "
                "does nothing."
            )

        state_keys = ["lm", "traces", "train"]
        state = {k: getattr(self, k) for k in state_keys}

        state["demos"] = []
        for demo in self.demos:
            demo = demo.copy()

            for field in demo:
                # FIXME: Saving BaseModels as strings in examples doesn't matter because you never re-access as an object
                # It does matter for images
                if isinstance(demo[field], Image):
                    demo[field] = demo[field].model_dump()
                elif isinstance(demo[field], BaseModel):
                    demo[field] = demo[field].model_dump_json()

            state["demos"].append(demo)

        state["signature"] = self.signature.dump_state()
        # `extended_signature` is a special field for `Predict`s like CoT.
        if hasattr(self, "extended_signature"):
            state["extended_signature"] = self.extended_signature.dump_state()
        return state

    def load_state(self, state, use_legacy_loading=False):
        """Load the saved state of a `Predict` object.

        Args:
            state (dict): The saved state of a `Predict` object.
            use_legacy_loading (bool): Whether to use the legacy loading method. Only use it when you are loading a
                saved state from a version of DSPy prior to v2.5.3.
        Returns:
            self: Returns self to allow method chaining
        """
        if use_legacy_loading:
            self._load_state_legacy(state)
            return self
            
        if "signature" not in state:
            # Check if the state is from a version of DSPy prior to v2.5.3.
            raise ValueError(
                "The saved state is from a version of DSPy prior to v2.5.3. Please use `use_legacy_loading=True` to "
                "load the state."
            )

        excluded_keys = ["signature", "extended_signature"]
        for name, value in state.items():
            # `excluded_keys` are fields that go through special handling.
            if name not in excluded_keys:
                setattr(self, name, value)
        
        # FIXME: Images are getting special treatment, but all basemodels initialized from json should be converted back to objects
        for demo in self.demos:
            for field in demo:
                if isinstance(demo[field], dict) and "url" in demo[field]:
                    url = demo[field]["url"]
                    if not isinstance(url, str):
                        raise ValueError(f"Image URL must be a string, got {type(url)}")
                    demo[field] = Image(url=url)
                    
        self.signature = self.signature.load_state(state["signature"])

        if "extended_signature" in state:
            self.extended_signature = self.extended_signature.load_state(state["extended_signature"])

        return self

    def _load_state_legacy(self, state):
        """Legacy state loading for backwards compatibility.

        This method is used to load the saved state of a `Predict` object from a version of DSPy prior to v2.5.3.
        Returns:
            self: Returns self to allow method chaining
        """
        for name, value in state.items():
            setattr(self, name, value)

        # Reconstruct the signature.
        if "signature_instructions" in state:
            instructions = state["signature_instructions"]
            self.signature = self.signature.with_instructions(instructions)

        if "signature_prefix" in state:
            prefix = state["signature_prefix"]
            *_, last_key = self.signature.fields.keys()
            self.signature = self.signature.with_updated_fields(last_key, prefix=prefix)

        # Some special stuff for CoT.
        if "extended_signature_instructions" in state:
            instructions = state["extended_signature_instructions"]
            self.extended_signature = self.extended_signature.with_instructions(instructions)

        if "extended_signature_prefix" in state:
            prefix = state["extended_signature_prefix"]
            *_, last_key = self.extended_signature.fields.keys()
            self.extended_signature = self.extended_signature.with_updated_fields(last_key, prefix=prefix)

<<<<<<< HEAD
=======
        return self

    def load(self, path, return_self=False):
        """Load a saved state from a file.
        
        Args:
            path (str): Path to the saved state file
            return_self (bool): If True, returns self to allow method chaining. Default is False for backwards compatibility.
        
        Returns:
            Union[None, Predict]: Returns None if return_self is False (default), returns self if return_self is True
        """
        super().load(path)
        return self if return_self else None

    @with_callbacks
    def __call__(self, **kwargs):
        return self.forward(**kwargs)

>>>>>>> 2a788e84
    def forward(self, **kwargs):
        assert not dsp.settings.compiling, "It's no longer ever the case that .compiling is True"

        # Extract the three privileged keyword arguments.
        new_signature = ensure_signature(kwargs.pop("new_signature", None))
        signature = ensure_signature(kwargs.pop("signature", self.signature))
        demos = kwargs.pop("demos", self.demos)
        config = dict(**self.config, **kwargs.pop("config", {}))

        # Get the right LM to use.
        lm = kwargs.pop("lm", self.lm) or dsp.settings.lm
        assert lm is not None, "No LM is loaded."

        # If temperature is 0.0 but its n > 1, set temperature to 0.7.
        temperature = config.get("temperature")
        temperature = lm.kwargs["temperature"] if temperature is None else temperature
        num_generations = config.get("n") or lm.kwargs.get("n") or lm.kwargs.get("num_generations") or 1

        if (temperature is None or temperature <= 0.15) and num_generations > 1:
            config["temperature"] = 0.7

        if new_signature is not None:
            signature = new_signature

        if not all(k in kwargs for k in signature.input_fields):
            present = [k for k in signature.input_fields if k in kwargs]
            missing = [k for k in signature.input_fields if k not in kwargs]
            print(f"WARNING: Not all input fields were provided to module. Present: {present}. Missing: {missing}.")

        import dspy

        if isinstance(lm, dspy.LM):
            completions = v2_5_generate(lm, config, signature, demos, kwargs, _parse_values=self._parse_values)
        else:
            warn_once(
                "\t*** In DSPy 2.5, all LM clients except `dspy.LM` are deprecated, "
                "underperform, and are about to be deleted. ***\n"
                f" \t\tYou are using the client {lm.__class__.__name__}, which will be removed in DSPy 2.6.\n"
                " \t\tChanging the client is straightforward and will let you use new features (Adapters) that"
                " improve the consistency of LM outputs, especially when using chat LMs. \n\n"
                " \t\tLearn more about the changes and how to migrate at\n"
                " \t\thttps://github.com/stanfordnlp/dspy/blob/main/examples/migration.ipynb"
            )

            if dsp.settings.experimental:
                completions = new_generate(lm, signature, dsp.Example(demos=demos, **kwargs), **config)
            else:
                completions = old_generate(demos, signature, kwargs, config, self.lm, self.stage)

        pred = Prediction.from_completions(completions, signature=signature)

        if kwargs.pop("_trace", True) and dsp.settings.trace is not None:
            trace = dsp.settings.trace
            trace.append((self, {**kwargs}, pred))

        return pred

    async def aforward(self, **kwargs):
        import dspy

        assert not dsp.settings.compiling, "It's no longer ever the case that .compiling is True"
        assert dspy.settings.async_mode, "Async mode must be enabled to use async predict"

        # Extract the three privileged keyword arguments.
        new_signature = ensure_signature(kwargs.pop("new_signature", None))
        signature = ensure_signature(kwargs.pop("signature", self.signature))
        demos = kwargs.pop("demos", self.demos)
        config = dict(**self.config, **kwargs.pop("config", {}))

        # Get the right LM to use.
        lm = kwargs.pop("lm", self.lm) or dsp.settings.lm
        assert lm is not None, "No LM is loaded."

        # If temperature is 0.0 but its n > 1, set temperature to 0.7.
        temperature = config.get("temperature")
        temperature = lm.kwargs["temperature"] if temperature is None else temperature
        num_generations = config.get("n") or lm.kwargs.get("n") or lm.kwargs.get("num_generations") or 1

        if (temperature is None or temperature <= 0.15) and num_generations > 1:
            config["temperature"] = 0.7

        if new_signature is not None:
            signature = new_signature

        if not all(k in kwargs for k in signature.input_fields):
            present = [k for k in signature.input_fields if k in kwargs]
            missing = [k for k in signature.input_fields if k not in kwargs]
            print(f"WARNING: Not all input fields were provided to module. Present: {present}. Missing: {missing}.")

        assert isinstance(lm, dspy.LM), "Async mode is only supported for dspy.LM"
        completions = await v2_5_generate_async(lm, config, signature, demos, kwargs, _parse_values=self._parse_values)

        pred = Prediction.from_completions(completions, signature=signature)

        if kwargs.pop("_trace", True) and dsp.settings.trace is not None:
            trace = dsp.settings.trace
            trace.append((self, {**kwargs}, pred))

        return pred

    def update_config(self, **kwargs):
        self.config = {**self.config, **kwargs}

    def get_config(self):
        return self.config

    def __repr__(self):
        return f"{self.__class__.__name__}({self.signature})"


def old_generate(demos, signature, kwargs, config, lm, stage):
    # Switch to legacy format for dsp.generate
    x = dsp.Example(demos=demos, **kwargs)
    template = signature_to_template(signature)

    if lm is None:
        x, C = dsp.generate(template, **config)(x, stage=stage)
    else:
        # Note: query_only=True means the instructions and examples are not included.
        with dsp.settings.context(lm=lm, query_only=True):
            x, C = dsp.generate(template, **config)(x, stage=stage)

    completions = []

    for c in C:
        completions.append({})
        for field in template.fields:
            if field.output_variable not in kwargs.keys():
                completions[-1][field.output_variable] = getattr(c, field.output_variable)

    return completions


def new_generate(lm, signature, example, max_depth=6, **kwargs):
    kwargs["stop"] = tuple(kwargs.get("stop", [])) or ("\n---",)

    # Generate and extract the fields.
    template = signature_to_template(signature, adapter=dsp.ExperimentalAdapter)
    prompt = template(example)
    completions = lm(prompt, **kwargs)
    completions = [template.extract(example, p) for p in completions]

    assert all(set(signature.input_fields).issubset(set(c.keys())) for c in completions), "Missing input keys."

    # Find the completions that are most complete.
    field_names = [field.input_variable for field in template.fields]
    for field_idx, key in enumerate(field_names):
        completions_ = [c for c in completions if key in c.keys() and c[key] is not None]
        completions = completions_ or completions
        if len(completions_) == 0:
            break

    # If none of the completions is completed (i.e., none has the final field set).
    if len(completions_) == 0:
        # Pick the first completion that has gone farthest.
        completion = completions[0]

        for field_idx_ in range(field_idx + 1, len(field_names)):
            if field_names[field_idx_] in completion:
                del completion[field_names[field_idx_]]

        # Recurse with greedy decoding.
        new_kwargs = {
            **kwargs,
            "n": 1,
            "temperature": 0.0,
        }

        assert max_depth > 0
        return new_generate(lm, signature, completion, max_depth=max_depth - 1, **new_kwargs)

    # Keep only output fields.
    completions = [{k: v for k, v in c.items() if k in signature.output_fields} for c in completions]

    return completions


def v2_5_generate(
    *args,
    _parse_values=True,
    **kwargs,
):
    import dspy

    adapter = dspy.settings.adapter or dspy.ChatAdapter()

    return adapter(
        *args,
        **kwargs,
        _parse_values=_parse_values,
    )


async def v2_5_generate_async(
    *args,
    _parse_values=True,
    **kwargs,
):
    """
    Async version of v2_5_generate that handles async LM calls.
    Maintains the same interface and functionality as the sync version.
    """
    import dspy

    adapter = dspy.settings.adapter or dspy.ChatAdapter()

    if not hasattr(adapter, "_async_call"):
        raise NotImplementedError("No async adapter found")

    return await adapter.__async_call(
        *args,
        **kwargs,
        _parse_values=_parse_values,
    )

# TODO: get some defaults during init from the context window?
# # TODO: FIXME: Hmm, I guess expected behavior is that contexts can
# affect execution. Well, we need to determine whether context dominates, __init__ demoninates, or forward dominates.
# Generally, unless overwritten, we'd see n=None, temperature=None.
# That will eventually mean we have to learn them.<|MERGE_RESOLUTION|>--- conflicted
+++ resolved
@@ -9,16 +9,13 @@
 from dspy.primitives.prediction import Prediction
 from dspy.primitives.program import Module
 from dspy.signatures.signature import ensure_signature, signature_to_template
-<<<<<<< HEAD
-
-=======
-from dspy.utils.callback import with_callbacks
 from dspy.adapters.image_utils import Image
->>>>>>> 2a788e84
+
 
 @lru_cache(maxsize=None)
 def warn_once(msg: str):
     logging.warning(msg)
+
 
 class Predict(Module, Parameter):
     def __init__(self, signature, _parse_values=True, callbacks=None, **config):
@@ -78,7 +75,7 @@
         if use_legacy_loading:
             self._load_state_legacy(state)
             return self
-            
+
         if "signature" not in state:
             # Check if the state is from a version of DSPy prior to v2.5.3.
             raise ValueError(
@@ -91,7 +88,7 @@
             # `excluded_keys` are fields that go through special handling.
             if name not in excluded_keys:
                 setattr(self, name, value)
-        
+
         # FIXME: Images are getting special treatment, but all basemodels initialized from json should be converted back to objects
         for demo in self.demos:
             for field in demo:
@@ -100,7 +97,7 @@
                     if not isinstance(url, str):
                         raise ValueError(f"Image URL must be a string, got {type(url)}")
                     demo[field] = Image(url=url)
-                    
+
         self.signature = self.signature.load_state(state["signature"])
 
         if "extended_signature" in state:
@@ -138,28 +135,18 @@
             *_, last_key = self.extended_signature.fields.keys()
             self.extended_signature = self.extended_signature.with_updated_fields(last_key, prefix=prefix)
 
-<<<<<<< HEAD
-=======
-        return self
-
-    def load(self, path, return_self=False):
+    def load(self, path):
         """Load a saved state from a file.
-        
+
         Args:
             path (str): Path to the saved state file
-            return_self (bool): If True, returns self to allow method chaining. Default is False for backwards compatibility.
-        
+
         Returns:
-            Union[None, Predict]: Returns None if return_self is False (default), returns self if return_self is True
+            Predict: Returns self to allow method chaining
         """
         super().load(path)
-        return self if return_self else None
-
-    @with_callbacks
-    def __call__(self, **kwargs):
-        return self.forward(**kwargs)
-
->>>>>>> 2a788e84
+        return self
+
     def forward(self, **kwargs):
         assert not dsp.settings.compiling, "It's no longer ever the case that .compiling is True"
 
@@ -375,6 +362,7 @@
         _parse_values=_parse_values,
     )
 
+
 # TODO: get some defaults during init from the context window?
 # # TODO: FIXME: Hmm, I guess expected behavior is that contexts can
 # affect execution. Well, we need to determine whether context dominates, __init__ demoninates, or forward dominates.
