--- conflicted
+++ resolved
@@ -1,12 +1,7 @@
 import inspect
-<<<<<<< HEAD
-
 from typing import Callable, Union, Type, Optional
-=======
 import logging
->>>>>>> 9e4821ec
 from inspect import Signature
-from typing import Callable, Type, Union
 
 import dspy
 from dspy.adapters.types.tool import Tool
@@ -72,13 +67,7 @@
         self.codeact = dspy.Predict(codeact_signature)
         self.extractor = dspy.ChainOfThought(extract_signature)
         # It will raises exception when dspy cannot find available deno instance by now.
-<<<<<<< HEAD
         self.interpreter = interpreter if interpreter is not None else PythonInterpreter()
-    
-=======
-        self.interpreter = PythonInterpreter()
-
->>>>>>> 9e4821ec
     def _build_instructions(self, signature, tools):
         instructions = [f"{signature.instructions}\n"] if signature.instructions else []
         inputs = ", ".join([f"`{k}`" for k in signature.input_fields.keys()])
