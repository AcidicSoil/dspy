import inspect
import logging
import math
import os
import random
import shutil
import sys

import numpy as np

try:
    from IPython.core.magics.code import extract_symbols
except ImportError:
    # Won't be able to read code from juptyer notebooks
    extract_symbols = None

import dspy
from dspy.teleprompt.bootstrap import BootstrapFewShot, LabeledFewShot

"""
This file consists of helper functions for our variety of optimizers.
"""

### OPTIMIZER TRAINING UTILS ###

logger = logging.getLogger(__name__)

def create_minibatch(trainset, batch_size=50, rng=None):
    """Create a minibatch from the trainset."""

    # Ensure batch_size isn't larger than the size of the dataset
    batch_size = min(batch_size, len(trainset))

    # If no RNG is provided, fall back to the global random instance
    rng = rng or random

    # Randomly sample indices for the mini-batch using the provided rng
    sampled_indices = rng.sample(range(len(trainset)), batch_size)

    # Create the mini-batch using the sampled indices
    minibatch = [trainset[i] for i in sampled_indices]

    return minibatch


def eval_candidate_program(batch_size, trainset, candidate_program, evaluate, rng=None, return_all_scores=False):
    """Evaluate a candidate program on the trainset, using the specified batch size."""

    try:
        # Evaluate on the full trainset
        if batch_size >= len(trainset):
<<<<<<< HEAD
            return evaluate(candidate_program, devset=trainset, return_all_scores=return_all_scores)
=======
            return evaluate(candidate_program, devset=trainset, return_all_scores=return_all_scores, callback_metadata={"metric_key": "eval_full"})
>>>>>>> fd67cf09
        # Or evaluate on a minibatch
        else:
            return evaluate(
                candidate_program,
                devset=create_minibatch(trainset, batch_size, rng),
<<<<<<< HEAD
                return_all_scores=return_all_scores
            )
    except Exception as e:
        print(f"Exception occurred: {e}")
=======
                return_all_scores=return_all_scores,
                callback_metadata={"metric_key": "eval_minibatch"}
            )
    except Exception:
        logger.error("An exception occurred during evaluation", exc_info=True)
        if return_all_scores:
            return 0.0, [0.0] * len(trainset)
>>>>>>> fd67cf09
        return 0.0  # TODO: Handle this better, as -ve scores are possible

def eval_candidate_program_with_pruning(
    trial, trial_logs, trainset, candidate_program, evaluate, trial_num, batch_size=100,
):
    """Evaluation of candidate_program with pruning implemented"""

    # Evaluate with the new prompts
    total_score = 0
    num_batches = math.ceil(len(trainset) / batch_size)
    total_eval_size = 0

    for i in range(num_batches):
        start_index = i * batch_size
        end_index = min((i + 1) * batch_size, len(trainset))
        split_trainset = trainset[start_index:end_index]
        split_score = evaluate(
            candidate_program, devset=split_trainset, display_table=0,
        )
        print(f"{i}st split score: {split_score}")
        total_eval_size += len(split_trainset)

        total_score += split_score * len(split_trainset)
        curr_weighted_avg_score = total_score / min((i + 1) * batch_size, len(trainset))
        print(f"curr average score: {curr_weighted_avg_score}")

        trial.report(curr_weighted_avg_score, i)

        # Handle pruning based on the intermediate value.
        if trial.should_prune():
            print("Trial pruned.")
            trial_logs[trial_num]["score"] = curr_weighted_avg_score
            trial_logs[trial_num]["num_eval_calls"] = total_eval_size
            trial_logs[trial_num]["pruned"] = True
            return curr_weighted_avg_score, trial_logs, total_eval_size, True

    print(f"Fully evaled score: {curr_weighted_avg_score}")
    score = curr_weighted_avg_score

    trial_logs[trial_num]["full_eval"] = False
    trial_logs[trial_num]["score"] = score
    trial_logs[trial_num]["pruned"] = False
    return score, trial_logs, total_eval_size, False


def get_program_with_highest_avg_score(param_score_dict, fully_evaled_param_combos):
    """Used as a helper function for bayesian + minibatching optimizers. Returns the program with the highest average score from the batches evaluated so far."""

    # Calculate the mean for each combination of categorical parameters, based on past trials
    results = []
    for key, values in param_score_dict.items():
        scores = np.array([v[0] for v in values])
        mean = np.average(scores)
        program = values[0][1]
        params = values[0][2]
        results.append((key, mean, program, params))

    # Sort results by the mean
    sorted_results = sorted(results, key=lambda x: x[1], reverse=True)

    # Find the combination with the highest mean, skip fully evaluated ones
    for combination in sorted_results:
        key, mean, program, params = combination

        if key in fully_evaled_param_combos:
            continue

        return program, mean, key, params

    # If no valid program is found, we return the last valid one that we found
    return program, mean, key, params


def calculate_last_n_proposed_quality(
    base_program, trial_logs, evaluate, trainset, devset, n,
):
    """
    Calculate the average and best quality of the last n programs proposed. This is useful for seeing if our proposals
    are actually 'improving' overtime or not.
    """
    # Get the trials from the last n keys in trial logs
    last_n_trial_nums = list(trial_logs.keys())[-n:]

    # Calculate the average and best score of these trials
    # if num_eval_calls in the trial is less than the trainset, throw a not-implemented error for now
    total_train_score = 0
    best_train_score = 0
    total_dev_score = 0
    best_dev_score = 0
    for trial_num in last_n_trial_nums:
        full_eval = trial_logs[trial_num]["full_eval"]
        if not full_eval:
            raise NotImplementedError(
                "Still need to implement non full eval handling in calculate_last_n_proposed_quality",
            )
        train_score = trial_logs[trial_num]["score"]
        program = base_program.deepcopy()
        program.load(trial_logs[trial_num]["program_path"])

        dev_score = evaluate(program, devset=devset)

        total_train_score += train_score
        total_dev_score += dev_score
        if train_score > best_train_score:
            best_train_score = train_score
            best_dev_score = dev_score

    return best_train_score, total_train_score / n, best_dev_score, total_dev_score / n


### LOGGING UTILS ###


def get_task_model_history_for_full_example(
    candidate_program, task_model, devset, evaluate,
):
    """Get a full trace of the task model's history for a given candidate program."""
    _ = evaluate(candidate_program, devset=devset[:1])
    _ = task_model.inspect_history(n=len(candidate_program.predictors()))
    return task_model.inspect_history(n=len(candidate_program.predictors()))


def print_full_program(program):
    """Print out the program's instructions & prefixes for each module."""
    for i, predictor in enumerate(program.predictors()):
        print(f"Predictor {i}")
        print(f"i: {get_signature(predictor).instructions}")
        *_, last_field = get_signature(predictor).fields.values()
        print(f"p: {last_field.json_schema_extra['prefix']}")
    print("\n")


def save_candidate_program(program, log_dir, trial_num, note=None):
    """Save the candidate program to the log directory."""

    if log_dir is None:
        return None

    # Ensure the directory exists
    eval_programs_dir = os.path.join(log_dir, "evaluated_programs")
    os.makedirs(eval_programs_dir, exist_ok=True)

    # Define the save path for the program
    if note:
        save_path = os.path.join(eval_programs_dir, f"program_{trial_num}_{note}.json")
    else:
        save_path = os.path.join(eval_programs_dir, f"program_{trial_num}.json")

    # Save the program
    program.save(save_path)

    return save_path


def save_file_to_log_dir(source_file_path, log_dir):
    if log_dir is None:
        return
    """Save a file to our log directory"""
    if not os.path.exists(log_dir):
        os.makedirs(log_dir)
    destination_file_path = os.path.join(log_dir, os.path.basename(source_file_path))

    # Copy the file
    shutil.copy(source_file_path, destination_file_path)


def setup_logging(log_dir):
    """Setup logger, which will log our print statements to a txt file at our log_dir for later viewing"""
    if log_dir is None:
        return
    # Create a logger
    logger = logging.getLogger()
    logger.setLevel(logging.WARNING)

    # Create a file handler that logs debug and higher level messages
    file_handler = logging.FileHandler(f"{log_dir}/logs.txt")
    file_handler.setLevel(logging.WARNING)
    file_formatter = logging.Formatter("%(asctime)s - %(message)s")
    file_handler.setFormatter(file_formatter)
    logger.addHandler(file_handler)

    # Create a console handler with a higher log level
    console_handler = logging.StreamHandler()
    console_handler.setLevel(logging.WARNING)
    console_formatter = logging.Formatter("%(message)s")
    console_handler.setFormatter(console_formatter)
    logger.addHandler(console_handler)


### OTHER UTILS ###

def get_prompt_model(prompt_model):
    if prompt_model:
        return prompt_model
    else:
        return dspy.settings.lm

def get_signature(predictor):
    assert hasattr(predictor, "signature")
    return predictor.signature


def set_signature(predictor, updated_signature):
    assert hasattr(predictor, "signature")
    predictor.signature = updated_signature


def create_n_fewshot_demo_sets(
    student,
    num_candidate_sets,
    trainset,
    max_labeled_demos,
    max_bootstrapped_demos,
    metric,
    teacher_settings,
    max_errors=10,
    max_rounds=1,
    labeled_sample=True,
    min_num_samples=1,
    metric_threshold=None,
    teacher=None,
    include_non_bootstrapped=True,
    seed=0,
    rng=None
):
    """
    This function is copied from random_search.py, and creates fewshot examples in the same way that random search does.
    This allows us to take advantage of using the same fewshot examples when we use the same random seed in our optimizers.
    """
    demo_candidates = {}

    # Account for confusing way this is set up, where we add in 3 more candidate sets to the N specified
    num_candidate_sets -= 3

    # Initialize demo_candidates dictionary
    for i, _ in enumerate(student.predictors()):
        demo_candidates[i] = []

    rng = rng or random.Random(seed)

    # Go through and create each candidate set
    for seed in range(-3, num_candidate_sets):

        print(f"Bootstrapping set {seed+4}/{num_candidate_sets+3}")

        trainset_copy = list(trainset)

        if seed == -3 and include_non_bootstrapped:
            # zero-shot
            program2 = student.reset_copy()

        elif (
            seed == -2
            and max_labeled_demos > 0
            and include_non_bootstrapped
        ):
            # labels only
            teleprompter = LabeledFewShot(k=max_labeled_demos)
            program2 = teleprompter.compile(
                student, trainset=trainset_copy, sample=labeled_sample,
            )

        elif seed == -1:
            # unshuffled few-shot
            program = BootstrapFewShot(
                metric=metric,
                max_errors=max_errors,
                max_bootstrapped_demos=max_bootstrapped_demos,
                max_labeled_demos=max_labeled_demos,
                teacher_settings=teacher_settings,
                max_rounds=max_rounds,
            )
            program2 = program.compile(student, teacher=teacher, trainset=trainset_copy)

        else:
            # shuffled few-shot
            rng.shuffle(trainset_copy)
            size = rng.randint(min_num_samples, max_bootstrapped_demos)

            teleprompter = BootstrapFewShot(
                metric=metric,
                max_errors=max_errors,
                metric_threshold=metric_threshold,
                max_bootstrapped_demos=size,
                max_labeled_demos=max_labeled_demos,
                teacher_settings=teacher_settings,
                max_rounds=max_rounds,
            )

            program2 = teleprompter.compile(
                student, teacher=teacher, trainset=trainset_copy,
            )

        for i, _ in enumerate(student.predictors()):
            demo_candidates[i].append(program2.predictors()[i].demos)

    return demo_candidates

def old_getfile(object):
    """Work out which source or compiled file an object was defined in."""
    if inspect.ismodule(object):
        if getattr(object, '__file__', None):
            return object.__file__
        raise TypeError('{!r} is a built-in module'.format(object))
    if inspect.isclass(object):
        if hasattr(object, '__module__'):
            module = sys.modules.get(object.__module__)
            if getattr(module, '__file__', None):
                return module.__file__
            if object.__module__ == '__main__':
                raise OSError('source code not available')
        raise TypeError('{!r} is a built-in class'.format(object))
    if inspect.ismethod(object):
        object = object.__func__
    if inspect.isfunction(object):
        object = object.__code__
    if inspect.istraceback(object):
        object = object.tb_frame
    if inspect.isframe(object):
        object = object.f_code
    if inspect.iscode(object):
        return object.co_filename
    raise TypeError('module, class, method, function, traceback, frame, or '
                    'code object was expected, got {}'.format(
                    type(object).__name__))

def new_getfile(object):
    if not inspect.isclass(object):
        return old_getfile(object)
    
    # Lookup by parent module (as in current inspect)
    if hasattr(object, '__module__'):
        object_ = sys.modules.get(object.__module__)
        if hasattr(object_, '__file__'):
            return object_.__file__
    
    # If parent module is __main__, lookup by methods (NEW)
    for name, member in inspect.getmembers(object):
        if inspect.isfunction(member) and object.__qualname__ + '.' + member.__name__ == member.__qualname__:
            return inspect.getfile(member)
    raise TypeError(f'Source for {object!r} not found')

inspect.getfile = new_getfile<|MERGE_RESOLUTION|>--- conflicted
+++ resolved
@@ -1,3 +1,4 @@
+import inspect
 import inspect
 import logging
 import math
@@ -49,22 +50,12 @@
     try:
         # Evaluate on the full trainset
         if batch_size >= len(trainset):
-<<<<<<< HEAD
-            return evaluate(candidate_program, devset=trainset, return_all_scores=return_all_scores)
-=======
             return evaluate(candidate_program, devset=trainset, return_all_scores=return_all_scores, callback_metadata={"metric_key": "eval_full"})
->>>>>>> fd67cf09
         # Or evaluate on a minibatch
         else:
             return evaluate(
                 candidate_program,
                 devset=create_minibatch(trainset, batch_size, rng),
-<<<<<<< HEAD
-                return_all_scores=return_all_scores
-            )
-    except Exception as e:
-        print(f"Exception occurred: {e}")
-=======
                 return_all_scores=return_all_scores,
                 callback_metadata={"metric_key": "eval_minibatch"}
             )
@@ -72,7 +63,6 @@
         logger.error("An exception occurred during evaluation", exc_info=True)
         if return_all_scores:
             return 0.0, [0.0] * len(trainset)
->>>>>>> fd67cf09
         return 0.0  # TODO: Handle this better, as -ve scores are possible
 
 def eval_candidate_program_with_pruning(
