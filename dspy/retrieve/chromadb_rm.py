--- conflicted
+++ resolved
@@ -50,12 +50,8 @@
         Below is a code snippet that shows how to use this as the default retriever:
         ```python
         llm = dspy.OpenAI(model="gpt-3.5-turbo")
-<<<<<<< HEAD
+        # using default chromadb client
         retriever_model = ChromadbRM("collection_name", "db_path")
-=======
-        # using default chromadb client
-        retriever_model = ChromadbRM('collection_name', 'db_path')
->>>>>>> 6ef5e37d
         dspy.settings.configure(lm=llm, rm=retriever_model)
         # to test the retriever with "my query"
         retriever_model("my query")
@@ -64,10 +60,11 @@
         Use provided chromadb client
         ```python
         import chromadb
+
         llm = dspy.OpenAI(model="gpt-3.5-turbo")
         # say you have a chromadb running on a different port
-        client = chromadb.HttpClient(host='localhost', port=8889)
-        retriever_model = ChromadbRM('collection_name', 'db_path', client=client)
+        client = chromadb.HttpClient(host="localhost", port=8889)
+        retriever_model = ChromadbRM("collection_name", "db_path", client=client)
         dspy.settings.configure(lm=llm, rm=retriever_model)
         # to test the retriever with "my query"
         retriever_model("my query")
@@ -83,14 +80,8 @@
         self,
         collection_name: str,
         persist_directory: str,
-<<<<<<< HEAD
         embedding_function: Optional[EmbeddingFunction[Embeddable]] = ef.DefaultEmbeddingFunction(),
-=======
-        embedding_function: Optional[
-            EmbeddingFunction[Embeddable]
-        ] = ef.DefaultEmbeddingFunction(),
         client: Optional[chromadb.Client] = None,
->>>>>>> 6ef5e37d
         k: int = 7,
     ):
         self._init_chromadb(collection_name, persist_directory, client=client)
@@ -122,7 +113,7 @@
                     persist_directory=persist_directory,
                     is_persistent=True,
                 ),
-        )
+            )
         self._chromadb_collection = self._chromadb_client.get_or_create_collection(
             name=collection_name,
         )
@@ -144,7 +135,10 @@
         return self.ef(queries)
 
     def forward(
-        self, query_or_queries: Union[str, List[str]], k: Optional[int] = None, **kwargs,
+        self,
+        query_or_queries: Union[str, List[str]],
+        k: Optional[int] = None,
+        **kwargs,
     ) -> dspy.Prediction:
         """Search with db for self.k top passages for query
 
@@ -160,13 +154,16 @@
 
         k = self.k if k is None else k
         results = self._chromadb_collection.query(
-            query_embeddings=embeddings, n_results=k,**kwargs,
+            query_embeddings=embeddings,
+            n_results=k,
+            **kwargs,
         )
 
         zipped_results = zip(
-            results["ids"][0],
-            results["distances"][0],
-            results["documents"][0],
-            results["metadatas"][0])
-        results = [dotdict({"id": id, "score": dist, "long_text": doc, "metadatas": meta }) for id, dist, doc, meta in zipped_results]
+            results["ids"][0], results["distances"][0], results["documents"][0], results["metadatas"][0]
+        )
+        results = [
+            dotdict({"id": id, "score": dist, "long_text": doc, "metadatas": meta})
+            for id, dist, doc, meta in zipped_results
+        ]
         return results