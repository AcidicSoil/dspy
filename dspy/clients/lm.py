<<<<<<< HEAD
from concurrent.futures import ThreadPoolExecutor
from collections import OrderedDict
from datetime import datetime
import hashlib
from pathlib import Path
from typing import Any, Dict, List, Optional
import os

from litellm.caching import Cache
import litellm
import ujson
import uuid

import dspy
from dspy.utils.logging import logger
from dspy.clients.finetune import FinetuneJob, TrainingMethod
from dspy.clients.lm_finetune_utils import (
    get_provider_finetune_job_class,
    execute_finetune_job,
)
from dspy.primitives.program import handle_async


DISK_CACHE_DIR = os.environ.get("DSPY_CACHEDIR") or os.path.join(
    Path.home(), ".dspy_cache"
)
=======
import functools
import os
import uuid
from concurrent.futures import ThreadPoolExecutor
from datetime import datetime
from pathlib import Path
from typing import Any, Dict, List, Literal, Optional

import litellm
import ujson
from litellm.caching import Cache

from dspy.clients.finetune import FinetuneJob, TrainingMethod
from dspy.clients.lm_finetune_utils import execute_finetune_job, get_provider_finetune_job_class
from dspy.utils.callback import BaseCallback, with_callbacks
from dspy.utils.logging import logger

DISK_CACHE_DIR = os.environ.get("DSPY_CACHEDIR") or os.path.join(Path.home(), ".dspy_cache")
>>>>>>> 1bab822b
litellm.cache = Cache(disk_cache_dir=DISK_CACHE_DIR, type="disk")
litellm.telemetry = False

if "LITELLM_LOCAL_MODEL_COST_MAP" not in os.environ:
    os.environ["LITELLM_LOCAL_MODEL_COST_MAP"] = "True"

GLOBAL_HISTORY = []


class LM:
    """
    A language model supporting chat or text completion requests for use with DSPy modules.
    """

    def __init__(
        self,
<<<<<<< HEAD
        model,
        model_type="chat",
        temperature=0.0,
        max_tokens=1000,
        cache=True,
        launch_kwargs=None,
        **kwargs,
    ):
=======
        model: str,
        model_type: Literal["chat", "text"] = "chat",
        temperature: float = 0.0,
        max_tokens: int = 1000,
        cache: bool = True,
        launch_kwargs: Optional[Dict[str, Any]] = None,
        callbacks: Optional[List[BaseCallback]] = None,
        num_retries: int = 3,
        **kwargs,
    ):
        """
        Create a new language model instance for use with DSPy modules and programs.

        Args:
            model: The model to use. This should be a string of the form ``"llm_provider/llm_name"``
                   supported by LiteLLM. For example, ``"openai/gpt-4o"``.
            model_type: The type of the model, either ``"chat"`` or ``"text"``.
            temperature: The sampling temperature to use when generating responses.
            max_tokens: The maximum number of tokens to generate per response.
            cache: Whether to cache the model responses for reuse to improve performance
                   and reduce costs.
            callbacks: A list of callback functions to run before and after each request.
            num_retries: The number of times to retry a request if it fails transiently due to
                         network error, rate limiting, etc. Requests are retried with exponential
                         backoff.
        """
>>>>>>> 1bab822b
        # Remember to update LM.copy() if you modify the constructor!
        self.model = model
        self.model_type = model_type
        self.cache = cache
        self.launch_kwargs = launch_kwargs or {}
        self.kwargs = dict(temperature=temperature, max_tokens=max_tokens, **kwargs)
        self.history = []
        self.callbacks = callbacks or []
        self.num_retries = num_retries

        # TODO: Arbitrary model strings could include the substring "o1-". We
        # should find a more robust way to check for the "o1-" family models.
        if "o1-" in model:
            assert (
                max_tokens >= 5000 and temperature == 1.0
            ), "OpenAI's o1-* models require passing temperature=1.0 and max_tokens >= 5000 to `dspy.LM(...)`"

<<<<<<< HEAD
    async def acall(self, prompt=None, messages=None, **kwargs):
        """Async completion method"""
        cache: bool = kwargs.pop("cache", self.cache)
        messages = messages or [{"role": "user", "content": prompt}]
        kwargs = {**self.kwargs, **kwargs}

        if self.model_type == "chat":
            completion = async_litellm_completion
        else:
            completion = async_litellm_text_completion

        response = await completion(
            dict(model=self.model, messages=messages, **kwargs),
            cache=cache,
        )
        outputs = [
            c.message.content if hasattr(c, "message") else c["text"]
            for c in response["choices"]
        ]

        # Logging, with removed api key & where `cost` is None on cache hit.
        kwargs = {k: v for k, v in kwargs.items() if not k.startswith("api_")}
        self.history.append(
            {
                "prompt": prompt,
                "messages": messages,
                "kwargs": kwargs,
                "response": response,
                "outputs": outputs,
                "usage": dict(response["usage"]),
                "cost": response.get("_hidden_params", {}).get("response_cost"),
                "timestamp": datetime.now().isoformat(),
                "uuid": str(uuid.uuid4()),
                "model": self.model,
                "model_type": self.model_type,
            }
        )

        return outputs

    @handle_async
=======
    @with_callbacks
>>>>>>> 1bab822b
    def __call__(self, prompt=None, messages=None, **kwargs):
        """
        Main entry point that handles both sync and async calls.
        Uses handle_async decorator to automatically switch between modes.
        """
        import dspy

        if dspy.settings.async_mode:
            return self.acall(prompt, messages, **kwargs)

        # Build the request.
        cache: bool = kwargs.pop("cache", self.cache)
        messages = messages or [{"role": "user", "content": prompt}]
        kwargs = {**self.kwargs, **kwargs}

        if self.model_type == "chat":
            completion = litellm_completion
        else:
            completion = litellm_text_completion

        response = completion(
<<<<<<< HEAD
            dict(model=self.model, messages=messages, **kwargs),
            cache=cache,
        )
        outputs = [
            c.message.content if hasattr(c, "message") else c["text"]
            for c in response["choices"]
        ]
=======
            request=ujson.dumps(dict(model=self.model, messages=messages, **kwargs)),
            num_retries=self.num_retries,
        )
        outputs = [c.message.content if hasattr(c, "message") else c["text"] for c in response["choices"]]
>>>>>>> 1bab822b

        # Logging, with removed api key & where `cost` is None on cache hit.
        self.history.append(
            {
                "prompt": prompt,
                "messages": messages,
                "kwargs": kwargs,
                "response": response,
                "outputs": outputs,
                "usage": dict(response["usage"]),
                "cost": response.get("_hidden_params", {}).get("response_cost"),
                "timestamp": datetime.now().isoformat(),
                "uuid": str(uuid.uuid4()),
                "model": self.model,
                "model_type": self.model_type,
            }
        )
<<<<<<< HEAD
=======
        self.history.append(entry)
        GLOBAL_HISTORY.append(entry)
>>>>>>> 1bab822b

        return outputs

    def inspect_history(self, n: int = 1):
        _inspect_history(self.history, n)

    def launch(self):
        """Send a request to the provider to launch the model, if needed."""
        msg = f"`launch()` is called for the auto-launched model {self.model}"
        msg += " -- no action is taken!"
        logger.info(msg)

    def kill(self):
        """Send a request to the provider to kill the model, if needed."""
        msg = f"`kill()` is called for the auto-launched model {self.model}"
        msg += " -- no action is taken!"
        logger.info(msg)

    def finetune(
        self,
        train_data: List[Dict[str, Any]],
        train_kwargs: Optional[Dict[str, Any]] = None,
        train_method: TrainingMethod = TrainingMethod.SFT,
        provider: str = "openai",
        cache_finetune: bool = True,
    ) -> FinetuneJob:
        """Start model fine-tuning, if supported."""
        from dspy import settings as settings

        err = "Fine-tuning is an experimental feature."
        err += " Set `dspy.settings.experimental` to `True` to use it."
        assert settings.experimental, err

        FinetuneJobClass = get_provider_finetune_job_class(provider=provider)
        finetune_job = FinetuneJobClass(
            model=self.model,
            train_data=train_data,
            train_kwargs=train_kwargs,
            train_method=train_method,
            provider=provider,
        )

        executor = ThreadPoolExecutor(max_workers=1)
<<<<<<< HEAD
        executor.submit(
            execute_finetune_job, finetune_job, lm=self, cache_finetune=cache_finetune
        )
=======
        executor.submit(execute_finetune_job, finetune_job, lm=self, cache_finetune=cache_finetune)
>>>>>>> 1bab822b
        executor.shutdown(wait=False)

        return finetune_job

    def copy(self, **kwargs):
        """Returns a copy of the language model with possibly updated parameters."""

        import copy

        new_instance = copy.deepcopy(self)
        new_instance.history = []

        for key, value in kwargs.items():
            if hasattr(self, key):
                setattr(new_instance, key, value)
            if (key in self.kwargs) or (not hasattr(self, key)):
                new_instance.kwargs[key] = value

        return new_instance


<<<<<<< HEAD
class LMRequestLRUCache(OrderedDict):
    def __init__(self, maxsize: int):
        self.maxsize = maxsize
        super().__init__()

    def __setitem__(self, request: dict, value):
        key = self.cache_key(request)

        if key in self:
            self.move_to_end(key)
            return

        if len(self) == self.maxsize:
            self.popitem(last=False)

        super().__setitem__(key, value)

    def __getitem__(self, request: dict):
        key = self.cache_key(request)
        return super().__getitem__(key)

    def __contains__(self, request: dict):
        key = self.cache_key(request)
        return super().__contains__(key)

    def get(self, request: dict, default=None):
        key = self.cache_key(request)
        return super().get(key, default)

    def __delitem__(self, request: dict):
        key = self.cache_key(request)
        super().__delitem__(key)

    def pop(self, request: dict, default=None):
        key = self.cache_key(request)
        return super().pop(key, default)
=======
@functools.lru_cache(maxsize=None)
def cached_litellm_completion(request, num_retries: int):
    return litellm_completion(
        request,
        cache={"no-cache": False, "no-store": False},
        num_retries=num_retries,
    )
>>>>>>> 1bab822b

    @staticmethod
    def cache_key(request: dict) -> str:
        return hashlib.sha256(ujson.dumps(request, sort_keys=True).encode()).hexdigest()

<<<<<<< HEAD
=======
def litellm_completion(request, num_retries: int, cache={"no-cache": True, "no-store": True}):
    kwargs = ujson.loads(request)
    return litellm.completion(
        num_retries=num_retries,
        cache=cache,
        **kwargs,
    )
>>>>>>> 1bab822b

def request_cache(
    default_cache=LMRequestLRUCache(maxsize=10_000_000),
) -> LMRequestLRUCache:
    return dspy.settings.request_cache or default_cache

<<<<<<< HEAD
=======
@functools.lru_cache(maxsize=None)
def cached_litellm_text_completion(request, num_retries: int):
    return litellm_text_completion(
        request,
        num_retries=num_retries,
        cache={"no-cache": False, "no-store": False},
    )
>>>>>>> 1bab822b

def litellm_completion(request: dict, cache=False):
    if not cache:
        return litellm.completion(**request, cache={"no-cache": True, "no-store": True})

<<<<<<< HEAD
    if response := request_cache().get(request, None):
        return response
=======
def litellm_text_completion(request, num_retries: int, cache={"no-cache": True, "no-store": True}):
    kwargs = ujson.loads(request)
>>>>>>> 1bab822b

    response = litellm.completion(
        **request,
        cache={"no-cache": False, "no-store": False},
    )
    request_cache()[request] = response

    return response


async def async_litellm_completion(request: dict, cache=False):
    if not cache:
        return await litellm.acompletion(
            **request,
            cache={"no-cache": True, "no-store": True},
        )

    if response := request_cache().get(request, None):
        return response

    response = await litellm.acompletion(
        **request,
        cache={"no-cache": False, "no-store": False},
    )

    request_cache()[request] = response

    return response


def _prepare_litellm_text_completion_params(request: dict):
    # Extract the provider and model from the model string.
    # TODO: Not all the models are in the format of "provider/model"
    model = request.pop("model").split("/", 1)
    provider, model = model[0] if len(model) > 1 else "openai", model[-1]

    # Use the API key and base from the kwargs, or from the environment.
    api_key = request.pop("api_key", None) or os.getenv(f"{provider}_API_KEY")
    api_base = request.pop("api_base", None) or os.getenv(f"{provider}_API_BASE")

    # Build the prompt from the messages.
<<<<<<< HEAD
    prompt = "\n\n".join(
        [x["content"] for x in request.pop("messages")] + ["BEGIN RESPONSE:"]
=======
    prompt = "\n\n".join([x["content"] for x in kwargs.pop("messages")] + ["BEGIN RESPONSE:"])

    return litellm.text_completion(
        cache=cache,
        model=f"text-completion-openai/{model}",
        api_key=api_key,
        api_base=api_base,
        prompt=prompt,
        num_retries=num_retries,
        **kwargs,
>>>>>>> 1bab822b
    )

    return {
        "model": f"text-completion-openai/{model}",
        "api_key": api_key,
        "api_base": api_base,
        "prompt": prompt,
        **request,
    }


def litellm_text_completion(request: dict, cache=False):
    if not cache:
        return litellm.text_completion(
            **request,
            cache={"no-cache": True, "no-store": True},
        )

    params = _prepare_litellm_text_completion_params(request.copy())
    response = litellm.text_completion(**params, cache=cache)
    request_cache()[request] = response

    return response


async def async_litellm_text_completion(request: dict, cache=False):
    if not cache:
        return await litellm.atext_completion(
            **request,
            cache={"no-cache": True, "no-store": True},
        )

    params = _prepare_litellm_text_completion_params(request.copy())
    response = await litellm.atext_completion(**params, cache=cache)
    request_cache()[request] = response

    return response


def _green(text: str, end: str = "\n"):
    return "\x1b[32m" + str(text).lstrip() + "\x1b[0m" + end


def _red(text: str, end: str = "\n"):
    return "\x1b[31m" + str(text) + "\x1b[0m" + end


def _inspect_history(history, n: int = 1):
    """Prints the last n prompts and their completions."""

    for item in history[-n:]:
        messages = item["messages"] or [{"role": "user", "content": item["prompt"]}]
        outputs = item["outputs"]
        timestamp = item.get("timestamp", "Unknown time")

        print("\n\n\n")
        print("\x1b[34m" + f"[{timestamp}]" + "\x1b[0m" + "\n")

        for msg in messages:
            print(_red(f"{msg['role'].capitalize()} message:"))
            print(msg["content"].strip())
            print("\n")

        print(_red("Response:"))
        print(_green(outputs[0].strip()))

        if len(outputs) > 1:
            choices_text = f" \t (and {len(outputs)-1} other completions)"
            print(_red(choices_text, end=""))

    print("\n\n\n")<|MERGE_RESOLUTION|>--- conflicted
+++ resolved
@@ -1,57 +1,36 @@
-<<<<<<< HEAD
-from concurrent.futures import ThreadPoolExecutor
-from collections import OrderedDict
-from datetime import datetime
-import hashlib
-from pathlib import Path
-from typing import Any, Dict, List, Optional
-import os
-
-from litellm.caching import Cache
-import litellm
-import ujson
-import uuid
-
-import dspy
-from dspy.utils.logging import logger
-from dspy.clients.finetune import FinetuneJob, TrainingMethod
-from dspy.clients.lm_finetune_utils import (
-    get_provider_finetune_job_class,
-    execute_finetune_job,
-)
-from dspy.primitives.program import handle_async
-
-
-DISK_CACHE_DIR = os.environ.get("DSPY_CACHEDIR") or os.path.join(
-    Path.home(), ".dspy_cache"
-)
-=======
-import functools
-import os
-import uuid
+from collections import OrderedDict, deque
 from concurrent.futures import ThreadPoolExecutor
 from datetime import datetime
 from pathlib import Path
 from typing import Any, Dict, List, Literal, Optional
+import hashlib
+import os
+import ujson
+import uuid
 
 import litellm
-import ujson
 from litellm.caching import Cache
 
+import dspy
 from dspy.clients.finetune import FinetuneJob, TrainingMethod
-from dspy.clients.lm_finetune_utils import execute_finetune_job, get_provider_finetune_job_class
+from dspy.clients.lm_finetune_utils import (
+    execute_finetune_job,
+    get_provider_finetune_job_class,
+)
+from dspy.primitives.program import handle_async
 from dspy.utils.callback import BaseCallback, with_callbacks
 from dspy.utils.logging import logger
 
-DISK_CACHE_DIR = os.environ.get("DSPY_CACHEDIR") or os.path.join(Path.home(), ".dspy_cache")
->>>>>>> 1bab822b
+DISK_CACHE_DIR = os.environ.get("DSPY_CACHEDIR") or os.path.join(
+    Path.home(), ".dspy_cache"
+)
 litellm.cache = Cache(disk_cache_dir=DISK_CACHE_DIR, type="disk")
 litellm.telemetry = False
 
 if "LITELLM_LOCAL_MODEL_COST_MAP" not in os.environ:
     os.environ["LITELLM_LOCAL_MODEL_COST_MAP"] = "True"
 
-GLOBAL_HISTORY = []
+GLOBAL_HISTORY = deque([], maxlen=10_000_000)
 
 
 class LM:
@@ -61,16 +40,6 @@
 
     def __init__(
         self,
-<<<<<<< HEAD
-        model,
-        model_type="chat",
-        temperature=0.0,
-        max_tokens=1000,
-        cache=True,
-        launch_kwargs=None,
-        **kwargs,
-    ):
-=======
         model: str,
         model_type: Literal["chat", "text"] = "chat",
         temperature: float = 0.0,
@@ -97,7 +66,6 @@
                          network error, rate limiting, etc. Requests are retried with exponential
                          backoff.
         """
->>>>>>> 1bab822b
         # Remember to update LM.copy() if you modify the constructor!
         self.model = model
         self.model_type = model_type
@@ -115,7 +83,6 @@
                 max_tokens >= 5000 and temperature == 1.0
             ), "OpenAI's o1-* models require passing temperature=1.0 and max_tokens >= 5000 to `dspy.LM(...)`"
 
-<<<<<<< HEAD
     async def acall(self, prompt=None, messages=None, **kwargs):
         """Async completion method"""
         cache: bool = kwargs.pop("cache", self.cache)
@@ -138,28 +105,26 @@
 
         # Logging, with removed api key & where `cost` is None on cache hit.
         kwargs = {k: v for k, v in kwargs.items() if not k.startswith("api_")}
-        self.history.append(
-            {
-                "prompt": prompt,
-                "messages": messages,
-                "kwargs": kwargs,
-                "response": response,
-                "outputs": outputs,
-                "usage": dict(response["usage"]),
-                "cost": response.get("_hidden_params", {}).get("response_cost"),
-                "timestamp": datetime.now().isoformat(),
-                "uuid": str(uuid.uuid4()),
-                "model": self.model,
-                "model_type": self.model_type,
-            }
-        )
+        entry = {
+            "prompt": prompt,
+            "messages": messages,
+            "kwargs": kwargs,
+            "response": response,
+            "outputs": outputs,
+            "usage": dict(response["usage"]),
+            "cost": response.get("_hidden_params", {}).get("response_cost"),
+            "timestamp": datetime.now().isoformat(),
+            "uuid": str(uuid.uuid4()),
+            "model": self.model,
+            "model_type": self.model_type,
+        }
+        self.history.append(entry)
+        GLOBAL_HISTORY.append(entry)
 
         return outputs
 
     @handle_async
-=======
     @with_callbacks
->>>>>>> 1bab822b
     def __call__(self, prompt=None, messages=None, **kwargs):
         """
         Main entry point that handles both sync and async calls.
@@ -181,7 +146,6 @@
             completion = litellm_text_completion
 
         response = completion(
-<<<<<<< HEAD
             dict(model=self.model, messages=messages, **kwargs),
             cache=cache,
         )
@@ -189,34 +153,23 @@
             c.message.content if hasattr(c, "message") else c["text"]
             for c in response["choices"]
         ]
-=======
-            request=ujson.dumps(dict(model=self.model, messages=messages, **kwargs)),
-            num_retries=self.num_retries,
-        )
-        outputs = [c.message.content if hasattr(c, "message") else c["text"] for c in response["choices"]]
->>>>>>> 1bab822b
 
         # Logging, with removed api key & where `cost` is None on cache hit.
-        self.history.append(
-            {
-                "prompt": prompt,
-                "messages": messages,
-                "kwargs": kwargs,
-                "response": response,
-                "outputs": outputs,
-                "usage": dict(response["usage"]),
-                "cost": response.get("_hidden_params", {}).get("response_cost"),
-                "timestamp": datetime.now().isoformat(),
-                "uuid": str(uuid.uuid4()),
-                "model": self.model,
-                "model_type": self.model_type,
-            }
-        )
-<<<<<<< HEAD
-=======
+        entry = {
+            "prompt": prompt,
+            "messages": messages,
+            "kwargs": kwargs,
+            "response": response,
+            "outputs": outputs,
+            "usage": dict(response["usage"]),
+            "cost": response.get("_hidden_params", {}).get("response_cost"),
+            "timestamp": datetime.now().isoformat(),
+            "uuid": str(uuid.uuid4()),
+            "model": self.model,
+            "model_type": self.model_type,
+        }
         self.history.append(entry)
         GLOBAL_HISTORY.append(entry)
->>>>>>> 1bab822b
 
         return outputs
 
@@ -260,13 +213,9 @@
         )
 
         executor = ThreadPoolExecutor(max_workers=1)
-<<<<<<< HEAD
         executor.submit(
             execute_finetune_job, finetune_job, lm=self, cache_finetune=cache_finetune
         )
-=======
-        executor.submit(execute_finetune_job, finetune_job, lm=self, cache_finetune=cache_finetune)
->>>>>>> 1bab822b
         executor.shutdown(wait=False)
 
         return finetune_job
@@ -288,7 +237,6 @@
         return new_instance
 
 
-<<<<<<< HEAD
 class LMRequestLRUCache(OrderedDict):
     def __init__(self, maxsize: int):
         self.maxsize = maxsize
@@ -325,58 +273,24 @@
     def pop(self, request: dict, default=None):
         key = self.cache_key(request)
         return super().pop(key, default)
-=======
-@functools.lru_cache(maxsize=None)
-def cached_litellm_completion(request, num_retries: int):
-    return litellm_completion(
-        request,
-        cache={"no-cache": False, "no-store": False},
-        num_retries=num_retries,
-    )
->>>>>>> 1bab822b
 
     @staticmethod
     def cache_key(request: dict) -> str:
         return hashlib.sha256(ujson.dumps(request, sort_keys=True).encode()).hexdigest()
 
-<<<<<<< HEAD
-=======
-def litellm_completion(request, num_retries: int, cache={"no-cache": True, "no-store": True}):
-    kwargs = ujson.loads(request)
-    return litellm.completion(
-        num_retries=num_retries,
-        cache=cache,
-        **kwargs,
-    )
->>>>>>> 1bab822b
 
 def request_cache(
     default_cache=LMRequestLRUCache(maxsize=10_000_000),
 ) -> LMRequestLRUCache:
     return dspy.settings.request_cache or default_cache
 
-<<<<<<< HEAD
-=======
-@functools.lru_cache(maxsize=None)
-def cached_litellm_text_completion(request, num_retries: int):
-    return litellm_text_completion(
-        request,
-        num_retries=num_retries,
-        cache={"no-cache": False, "no-store": False},
-    )
->>>>>>> 1bab822b
 
 def litellm_completion(request: dict, cache=False):
     if not cache:
         return litellm.completion(**request, cache={"no-cache": True, "no-store": True})
 
-<<<<<<< HEAD
     if response := request_cache().get(request, None):
         return response
-=======
-def litellm_text_completion(request, num_retries: int, cache={"no-cache": True, "no-store": True}):
-    kwargs = ujson.loads(request)
->>>>>>> 1bab822b
 
     response = litellm.completion(
         **request,
@@ -418,21 +332,8 @@
     api_base = request.pop("api_base", None) or os.getenv(f"{provider}_API_BASE")
 
     # Build the prompt from the messages.
-<<<<<<< HEAD
     prompt = "\n\n".join(
         [x["content"] for x in request.pop("messages")] + ["BEGIN RESPONSE:"]
-=======
-    prompt = "\n\n".join([x["content"] for x in kwargs.pop("messages")] + ["BEGIN RESPONSE:"])
-
-    return litellm.text_completion(
-        cache=cache,
-        model=f"text-completion-openai/{model}",
-        api_key=api_key,
-        api_base=api_base,
-        prompt=prompt,
-        num_retries=num_retries,
-        **kwargs,
->>>>>>> 1bab822b
     )
 
     return {
